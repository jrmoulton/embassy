# Changelog

All notable changes to this project will be documented in this file.

The format is based on [Keep a Changelog](https://keepachangelog.com/en/1.0.0/),
and this project adheres to [Semantic Versioning](https://semver.org/spec/v2.0.0.html).

## Unreleased

<<<<<<< HEAD
- Add `len`, `is_empty` and `is_full` functions to `Channel`.
=======
## 0.6.0 - 2024-05-29

- Add `capacity`, `free_capacity`, `clear`, `len`, `is_empty` and `is_full` functions to `Channel`.
- Add `capacity`, `free_capacity`, `clear`, `len`, `is_empty` and `is_full` functions to `PriorityChannel`.
- Add `capacity`, `free_capacity`, `clear`, `len`, `is_empty` and `is_full` functions to `PubSubChannel`.
- Made `PubSubBehavior` sealed
  - If you called `.publish_immediate(...)` on the queue directly before, then now call `.immediate_publisher().publish_immediate(...)`
- Add OnceLock sync primitive.
- Add constructor for DynamicChannel
- Add ready_to_receive functions to Channel and Receiver.
>>>>>>> 50210e8c

## 0.5.0 - 2023-12-04

- Add a PriorityChannel.
- Remove nightly and unstable-traits features in preparation for 1.75.
- Upgrade heapless to 0.8.
- Upgrade static-cell to 2.0.

## 0.4.0 - 2023-10-31

- Re-add impl_trait_projections
- switch to `embedded-io 0.6`

## 0.3.0 - 2023-09-14

- switch to `embedded-io 0.5`
- add api for polling channels with context
- standardise fn names on channels
- add zero-copy channel

## 0.2.0 - 2023-04-13

- pubsub: Fix messages not getting popped when the last subscriber that needed them gets dropped.
- pubsub: Move instead of clone messages when the last subscriber pops them.
- pubsub: Pop messages which count is 0 after unsubscribe.
- Update `embedded-io` from `0.3` to `0.4` (uses `async fn` in traits).
- impl `Default` for `WakerRegistration`
- impl `Default` for `Signal`
- Remove unnecessary uses of `atomic-polyfill`
- Add `#[must_use]` to all futures.

## 0.1.0 - 2022-08-26

- First release<|MERGE_RESOLUTION|>--- conflicted
+++ resolved
@@ -7,9 +7,6 @@
 
 ## Unreleased
 
-<<<<<<< HEAD
-- Add `len`, `is_empty` and `is_full` functions to `Channel`.
-=======
 ## 0.6.0 - 2024-05-29
 
 - Add `capacity`, `free_capacity`, `clear`, `len`, `is_empty` and `is_full` functions to `Channel`.
@@ -20,7 +17,6 @@
 - Add OnceLock sync primitive.
 - Add constructor for DynamicChannel
 - Add ready_to_receive functions to Channel and Receiver.
->>>>>>> 50210e8c
 
 ## 0.5.0 - 2023-12-04
 
