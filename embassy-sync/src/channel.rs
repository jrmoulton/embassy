--- conflicted
+++ resolved
@@ -477,13 +477,10 @@
         }
     }
 
-<<<<<<< HEAD
-=======
     fn clear(&mut self) {
         self.queue.clear();
     }
 
->>>>>>> 50210e8c
     fn len(&self) -> usize {
         self.queue.len()
     }
@@ -627,8 +624,6 @@
         self.lock(|c| c.try_receive())
     }
 
-<<<<<<< HEAD
-=======
     /// Returns the maximum number of elements the channel can hold.
     pub const fn capacity(&self) -> usize {
         N
@@ -646,7 +641,6 @@
         self.lock(|c| c.clear());
     }
 
->>>>>>> 50210e8c
     /// Returns the number of elements currently in the channel.
     pub fn len(&self) -> usize {
         self.lock(|c| c.len())
